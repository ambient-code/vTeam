--- conflicted
+++ resolved
@@ -13,19 +13,11 @@
 The platform includes **Amber**, a background agent that automates common development tasks via GitHub Issues. Team members can trigger automated fixes, refactoring, and test additions without requiring direct access to Claude Code.
 
 **Quick Links**:
-<<<<<<< HEAD
-
-=======
->>>>>>> 5cc1f9a1
 - [Amber Quickstart](docs/amber-quickstart.md) - Get started in 5 minutes
 - [Full Documentation](docs/amber-automation.md) - Complete automation guide
 - [Amber Config](.claude/amber-config.yml) - Automation policies
 
 **Common Workflows**:
-<<<<<<< HEAD
-
-=======
->>>>>>> 5cc1f9a1
 - 🤖 **Auto-Fix** (label: `amber:auto-fix`): Formatting, linting, trivial fixes
 - 🔧 **Refactoring** (label: `amber:refactor`): Break large files, extract patterns
 - 🧪 **Test Coverage** (label: `amber:test-coverage`): Add missing tests
