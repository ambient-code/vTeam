# Ambient Code Platform

> Kubernetes-native AI automation platform for intelligent agentic sessions with multi-agent collaboration

**Note:** This project was formerly known as "vTeam". While the project has been rebranded to **Ambient Code Platform**, the name "vTeam" still appears in various technical artifacts for backward compatibility (see [Legacy vTeam References](#legacy-vteam-references) below).

## Overview

The **Ambient Code Platform** is an AI automation platform that combines Claude Code CLI with multi-agent collaboration capabilities. The platform enables teams to create and manage intelligent agentic sessions through a modern web interface.

### Key Capabilities

- **Intelligent Agentic Sessions**: AI-powered automation for analysis, research, content creation, and development tasks
- **Multi-Agent Workflows**: Specialized AI agents model realistic software team dynamics
- **Kubernetes Native**: Built with Custom Resources, Operators, and proper RBAC for enterprise deployment
- **Real-time Monitoring**: Live status updates and job execution tracking

## Architecture

The platform consists of containerized microservices orchestrated via Kubernetes:

| Component | Technology | Description |
|-----------|------------|-------------|
| **Frontend** | NextJS + Shadcn | User interface for managing agentic sessions |
| **Backend API** | Go + Gin | REST API for managing Kubernetes Custom Resources (multi-tenant: projects, sessions, access control) |
| **Agentic Operator** | Go | Kubernetes operator that watches CRs and creates Jobs |
| **Claude Code Runner** | Python + Claude Code CLI | Pod that executes AI with multi-agent collaboration capabilities |

### Agentic Session Flow

1. **Create Session**: User creates agentic session via web UI with task description
2. **API Processing**: Backend creates `AgenticSession` Custom Resource in Kubernetes
3. **Job Scheduling**: Operator detects CR and creates Kubernetes Job with runner pod
4. **AI Execution**: Pod runs Claude Code CLI with multi-agent collaboration for intelligent analysis
5. **Result Storage**: Analysis results stored back in Custom Resource status
6. **UI Updates**: Frontend displays real-time progress and completed results

## 🚀 Quick Start

**Get started in under 5 minutes!**

See **[QUICK_START.md](QUICK_START.md)** for the fastest way to run vTeam locally.

```bash
# Install prerequisites (one-time)
brew install minikube kubectl  # macOS
# or follow QUICK_START.md for Linux

# Start
make local-up

# Check status
make local-status
```

That's it! Access the app at `http://$(minikube ip):30030` (get IP with `make local-url`).

---

## Prerequisites

### Required Tools
<<<<<<< HEAD
- **Minikube** for local development or **OpenShift cluster** for production
- **kubectl** v1.28+ configured to access your cluster  
- **Podman** for building container images (or Docker as alternative)
=======
- **OpenShift Local (CRC)** for local development or OpenShift cluster for production
- **oc** (OpenShift CLI) or **kubectl** v1.28+ configured to access your cluster
- **Docker or Podman** for building container images
>>>>>>> 9fddf6ec
- **Container registry access** (Docker Hub, Quay.io, ECR, etc.) for production
- **Go 1.24+** for building backend services (if building from source)
- **Node.js 20+** and **npm** for the frontend (if building from source)

### Required API Keys
- **Anthropic API Key** - Get from [Anthropic Console](https://console.anthropic.com/)
  - Configure via web UI: Settings → Runner Secrets after deployment

## Quick Start

### 1. Deploy to OpenShift

Deploy using the default images from `quay.io/ambient_code`:

```bash
# From repo root, prepare env for deploy script (required once)
cp components/manifests/env.example components/manifests/.env
# Edit .env and set at least ANTHROPIC_API_KEY

# Deploy to ambient-code namespace (default)
make deploy

# Or deploy to custom namespace
make deploy NAMESPACE=my-namespace
```

### 2. Verify Deployment

```bash
# Check pod status
oc get pods -n ambient-code

# Check services and routes
oc get services,routes -n ambient-code
```

### 3. Access the Web Interface

```bash
# Get the route URL
oc get route frontend-route -n ambient-code

# Or use port forwarding as fallback
kubectl port-forward svc/frontend-service 3000:3000 -n ambient-code
```

### 4. Configure API Keys

1. Access the web interface
2. Navigate to Settings → Runner Secrets
3. Add your Anthropic API key

## Usage

### Creating an Agentic Session

1. **Access Web Interface**: Navigate to your deployed route URL
2. **Create New Session**:
   - **Prompt**: Task description (e.g., "Review this codebase for security vulnerabilities and suggest improvements")
   - **Model**: Choose AI model (Claude Sonnet/Haiku)
   - **Settings**: Adjust temperature, token limits, timeout (default: 300s)
3. **Monitor Progress**: View real-time status updates and execution logs
4. **Review Results**: Download analysis results and structured output

### Example Use Cases

- **Code Analysis**: Security reviews, code quality assessments, architecture analysis
- **Technical Documentation**: API documentation, user guides, technical specifications
- **Project Planning**: Feature specifications, implementation plans, task breakdowns
- **Research & Analysis**: Technology research, competitive analysis, requirement gathering
- **Development Workflows**: Code reviews, testing strategies, deployment planning

## Advanced Configuration

### Building Custom Images

To build and deploy your own container images:

```bash
# Set your container registry
export REGISTRY="quay.io/your-username"

# Build all images
make build-all

# Push to registry (requires authentication)
make push-all REGISTRY=$REGISTRY

# Deploy with custom images
cd components/manifests
REGISTRY=$REGISTRY ./deploy.sh
```

### Container Engine Options

```bash
# Build with Podman (default)
make build-all

# Use Docker instead of Podman
make build-all CONTAINER_ENGINE=docker

# Build for specific platform
# Default is linux/amd64
make build-all PLATFORM=linux/arm64

# Build with additional flags
make build-all BUILD_FLAGS="--no-cache --pull"
```

### OpenShift OAuth Integration

For cluster-based authentication and authorization, the deployment script can configure the Route host, create an `OAuthClient`, and set the frontend secret when provided a `.env` file. See the guide for details and a manual alternative:

- [docs/OPENSHIFT_OAUTH.md](docs/OPENSHIFT_OAUTH.md)

## Configuration & Secrets

### Operator Configuration (Vertex AI vs Direct API)

The operator supports two modes for accessing Claude AI:

#### Direct Anthropic API (Default)
Use `operator-config.yaml` or `operator-config-crc.yaml` for standard deployments:

```bash
# Apply the standard config (Vertex AI disabled)
kubectl apply -f components/manifests/operator-config.yaml -n ambient-code
```

**When to use:**
- Standard cloud deployments without Google Cloud integration
- Local development with CRC/Minikube
- Any environment using direct Anthropic API access

**Configuration:** Sets `CLAUDE_CODE_USE_VERTEX=0`

#### Google Cloud Vertex AI
Use `operator-config-openshift.yaml` for production OpenShift deployments with Vertex AI:

```bash
# Apply the Vertex AI config
kubectl apply -f components/manifests/operator-config-openshift.yaml -n ambient-code
```

**When to use:**
- Production deployments on Google Cloud
- Environments requiring Vertex AI integration
- Enterprise deployments with Google Cloud service accounts

**Configuration:** Sets `CLAUDE_CODE_USE_VERTEX=1` and configures:
- `CLOUD_ML_REGION`: Google Cloud region (default: "global")
- `ANTHROPIC_VERTEX_PROJECT_ID`: Your GCP project ID
- `GOOGLE_APPLICATION_CREDENTIALS`: Path to service account key file

**Creating the Vertex AI Secret:**

When using Vertex AI, you must create a secret containing your Google Cloud service account key:

```bash
# The key file MUST be named ambient-code-key.json
kubectl create secret generic ambient-vertex \
  --from-file=ambient-code-key.json=ambient-code-key.json \
  -n ambient-code
```

**Important Requirements:**
- ✅ Secret name must be `ambient-vertex`
- ✅ Key file must be named `ambient-code-key.json`
- ✅ Service account must have Vertex AI API access
- ✅ Project ID in config must match the service account's project


### Session Timeout Configuration

Sessions have a configurable timeout (default: 300 seconds):

- **Environment Variable**: Set `TIMEOUT=1800` for 30-minute sessions
- **CRD Default**: Modify `components/manifests/crds/agenticsessions-crd.yaml`
- **Interactive Mode**: Set `interactive: true` for unlimited chat-based sessions

### Runner Secrets Management

Configure AI API keys and integrations via the web interface:

- **Settings → Runner Secrets**: Add Anthropic API keys
- **Project-scoped**: Each project namespace has isolated secret management
- **Security**: All secrets stored as Kubernetes Secrets with proper RBAC

## Troubleshooting

### Common Issues

**Pods Not Starting:**
```bash
oc describe pod <pod-name> -n ambient-code
oc logs <pod-name> -n ambient-code
```

**API Connection Issues:**
```bash
oc get endpoints -n ambient-code
oc exec -it <pod-name> -- curl http://backend-service:8080/health
```

**Job Failures:**
```bash
oc get jobs -n ambient-code
oc describe job <job-name> -n ambient-code
oc logs <failed-pod-name> -n ambient-code
```

### Verification Commands

```bash
# Check all resources
oc get all -l app=ambient-code -n ambient-code

# View recent events
oc get events --sort-by='.lastTimestamp' -n ambient-code

# Test frontend access
curl -f http://localhost:3000 || echo "Frontend not accessible"

# Test backend API
kubectl port-forward svc/backend-service 8080:8080 -n ambient-code &
curl http://localhost:8080/health
```

## Production Considerations

### Security
- **API Key Management**: Store Anthropic API keys securely in Kubernetes secrets
- **RBAC**: Configure appropriate role-based access controls
- **Network Policies**: Implement network isolation between components
- **Image Scanning**: Scan container images for vulnerabilities before deployment

### Monitoring
- **Prometheus Metrics**: Configure metrics collection for all components
- **Log Aggregation**: Set up centralized logging (ELK, Loki, etc.)
- **Alerting**: Configure alerts for pod failures, resource exhaustion
- **Health Checks**: Implement comprehensive health endpoints

### Scaling
- **Horizontal Pod Autoscaling**: Configure HPA based on CPU/memory usage
- **Resource Limits**: Set appropriate resource requests and limits
- **Node Affinity**: Configure pod placement for optimal resource usage

## Development

### Local Development with Minikube

**Single Command Setup:**
```bash
# Start complete local development environment
make local-start
```

**What this provides:**
<<<<<<< HEAD
- ✅ Local Kubernetes cluster with minikube
- ✅ No authentication required - automatic login as "developer"
=======
- ✅ Full OpenShift cluster with CRC
- ✅ Real OpenShift authentication and RBAC
- ✅ Production-like environment
>>>>>>> 9fddf6ec
- ✅ Automatic image builds and deployments
- ✅ Working frontend-backend integration
- ✅ Ingress configuration for easy access
- ✅ Faster startup than OpenShift (2-3 minutes)

**Prerequisites:**
```bash
# Install minikube and kubectl (macOS)
brew install minikube kubectl

# Then start development
make local-start
```

**Access URLs:**

After adding `127.0.0.1 vteam.local` to `/etc/hosts`:
- Frontend: `http://vteam.local`
- Backend: `http://vteam.local/api`

Or using NodePort (no /etc/hosts needed):
- Frontend: `http://$(minikube ip):30030`
- Backend: `http://$(minikube ip):30080`

**Common Commands:**
```bash
make local-start     # Start minikube and deploy
make local-stop      # Stop deployment (keep minikube)
make local-delete    # Delete minikube cluster
make local-status    # Check deployment status
make local-logs      # View backend logs
make dev-test        # Run tests
```

**For detailed local development guide, see:**
- [docs/LOCAL_DEVELOPMENT.md](docs/LOCAL_DEVELOPMENT.md)

### Building from Source
```bash
# Build all images locally
make build-all

# Build specific components
make build-frontend
make build-backend
make build-operator
make build-runner
```

## File Structure

```
vTeam/
├── components/                     # 🚀 Ambient Code Platform Components
│   ├── frontend/                   # NextJS web interface
│   ├── backend/                    # Go API service
│   ├── operator/                   # Kubernetes operator
│   ├── runners/                   # AI runner services
│   │   └── claude-code-runner/    # Python Claude Code CLI service
│   └── manifests/                  # Kubernetes deployment manifests
├── docs/                           # Documentation
│   ├── OPENSHIFT_DEPLOY.md        # Detailed deployment guide
│   └── OPENSHIFT_OAUTH.md         # OAuth configuration
├── tools/                          # Supporting development tools
│   ├── vteam_shared_configs/       # Team configuration management
│   └── mcp_client_integration/     # MCP client library
└── Makefile                        # Build and deployment automation
```

## Production Considerations

### Security
- **RBAC**: Comprehensive role-based access controls
- **Network Policies**: Component isolation and secure communication
- **Secret Management**: Kubernetes-native secret storage with encryption
- **Image Scanning**: Vulnerability scanning for all container images

### Monitoring & Observability
- **Health Checks**: Comprehensive health endpoints for all services
- **Metrics**: Prometheus-compatible metrics collection
- **Logging**: Structured logging with OpenShift logging integration
- **Alerting**: Integration with OpenShift monitoring and alerting

### Scaling & Performance
- **Horizontal Pod Autoscaling**: Auto-scaling based on CPU/memory metrics
- **Resource Management**: Proper requests/limits for optimal resource usage
- **Job Queuing**: Intelligent job scheduling and resource allocation
- **Multi-tenancy**: Project-based isolation with shared infrastructure

## Contributing

We welcome contributions! Please follow these guidelines to ensure code quality and consistency.

### Development Workflow

1. Fork the repository
2. Create a feature branch (`git checkout -b feature/amazing-feature`)
3. Make your changes following the existing patterns
4. Run code quality checks (see below)
5. Add tests if applicable
6. Commit with conventional commit messages
7. Push to the branch (`git push origin feature/amazing-feature`)
8. Open a Pull Request

### Code Quality Standards

#### Go Code (Backend & Operator)

Before committing Go code, run these checks locally:

```bash
# Backend
cd components/backend
gofmt -l .                    # Check formatting
go vet ./...                  # Run go vet
golangci-lint run            # Run full linting suite

# Operator
cd components/operator
gofmt -l .                    # Check formatting
go vet ./...                  # Run go vet
golangci-lint run            # Run full linting suite
```

**Install golangci-lint:**
```bash
go install github.com/golangci/golangci-lint/cmd/golangci-lint@latest
```

**Auto-format your code:**
```bash
# Format all Go files
gofmt -w components/backend components/operator
```

**CI/CD:** All pull requests automatically run these checks via GitHub Actions. Your PR must pass all linting checks before merging.

#### Frontend Code

```bash
cd components/frontend
npm run lint                  # ESLint checks
npm run type-check            # TypeScript checks (if available)
npm run format                # Prettier formatting
```

### Testing

```bash
# Backend tests
cd components/backend
make test                     # Run all tests
make test-unit                # Unit tests only
make test-integration         # Integration tests

# Operator tests
cd components/operator
go test ./... -v              # Run all tests

# Frontend tests
cd components/frontend
npm test                      # Run test suite
```

### E2E Testing

Run automated end-to-end tests in a local kind cluster:

```bash
make e2e-test                # Full test suite (setup, deploy, test, cleanup)
```

Or run steps individually:

```bash
cd e2e
./scripts/setup-kind.sh      # Create kind cluster
./scripts/deploy.sh          # Deploy vTeam
./scripts/run-tests.sh       # Run Cypress tests
./scripts/cleanup.sh         # Clean up
```

The e2e tests deploy the complete vTeam stack to a kind (Kubernetes in Docker) cluster and verify core functionality including project creation and UI navigation. Tests run automatically in GitHub Actions on every PR.

See [e2e/README.md](e2e/README.md) for detailed documentation, troubleshooting, and development guide.

### Documentation

- Update relevant documentation when changing functionality
- Follow existing documentation style (Markdown)
- Add code comments for complex logic
- Update CLAUDE.md if adding new patterns or standards

## Support & Documentation

- **Deployment Guide**: [docs/OPENSHIFT_DEPLOY.md](docs/OPENSHIFT_DEPLOY.md)
- **OAuth Setup**: [docs/OPENSHIFT_OAUTH.md](docs/OPENSHIFT_OAUTH.md)
- **Architecture Details**: [diagrams/](diagrams/)
- **API Documentation**: Available in web interface after deployment

## Legacy vTeam References

While the project is now branded as **Ambient Code Platform**, the name "vTeam" still appears in various technical components for backward compatibility and to avoid breaking changes. You will encounter "vTeam" or "vteam" in:

### Infrastructure & Deployment
- **GitHub Repository**: `github.com/ambient-code/vTeam` (repository name unchanged)
- **Container Images**: `vteam_frontend`, `vteam_backend`, `vteam_operator`, `vteam_claude_runner`
- **Kubernetes API Group**: `vteam.ambient-code` (used in Custom Resource Definitions)
- **Development Namespace**: `vteam-dev` (local development environment)

### URLs & Routes
- **Local Development Routes**:
  - `https://vteam-frontend-vteam-dev.apps-crc.testing`
  - `https://vteam-backend-vteam-dev.apps-crc.testing`

### Code & Configuration
- **File paths**: Repository directory structure (`/path/to/vTeam/...`)
- **Go package references**: Internal Kubernetes resource types
- **RBAC resources**: ClusterRole and RoleBinding names
- **Makefile targets**: Development commands reference `vteam-dev` namespace
- **Kubernetes resources**: Deployment names (`vteam-frontend`, `vteam-backend`, `vteam-operator`)
- **Environment variables**: `VTEAM_VERSION` in frontend deployment

These technical references remain unchanged to maintain compatibility with existing deployments and to avoid requiring migration for current users. Future major versions may fully transition these artifacts to use "Ambient Code Platform" or "ambient-code" naming.

## License

This project is licensed under the MIT License - see the [LICENSE](LICENSE) file for details.<|MERGE_RESOLUTION|>--- conflicted
+++ resolved
@@ -60,15 +60,10 @@
 ## Prerequisites
 
 ### Required Tools
-<<<<<<< HEAD
 - **Minikube** for local development or **OpenShift cluster** for production
-- **kubectl** v1.28+ configured to access your cluster  
 - **Podman** for building container images (or Docker as alternative)
-=======
-- **OpenShift Local (CRC)** for local development or OpenShift cluster for production
 - **oc** (OpenShift CLI) or **kubectl** v1.28+ configured to access your cluster
 - **Docker or Podman** for building container images
->>>>>>> 9fddf6ec
 - **Container registry access** (Docker Hub, Quay.io, ECR, etc.) for production
 - **Go 1.24+** for building backend services (if building from source)
 - **Node.js 20+** and **npm** for the frontend (if building from source)
@@ -328,14 +323,11 @@
 ```
 
 **What this provides:**
-<<<<<<< HEAD
 - ✅ Local Kubernetes cluster with minikube
 - ✅ No authentication required - automatic login as "developer"
-=======
 - ✅ Full OpenShift cluster with CRC
 - ✅ Real OpenShift authentication and RBAC
 - ✅ Production-like environment
->>>>>>> 9fddf6ec
 - ✅ Automatic image builds and deployments
 - ✅ Working frontend-backend integration
 - ✅ Ingress configuration for easy access
