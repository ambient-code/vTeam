package types

// AgenticSession represents the structure of our custom resource
type AgenticSession struct {
	APIVersion string                 `json:"apiVersion"`
	Kind       string                 `json:"kind"`
	Metadata   map[string]interface{} `json:"metadata"`
	Spec       AgenticSessionSpec     `json:"spec"`
	Status     *AgenticSessionStatus  `json:"status,omitempty"`
}

type AgenticSessionSpec struct {
	Prompt               string             `json:"prompt" binding:"required"`
	Interactive          bool               `json:"interactive,omitempty"`
	DisplayName          string             `json:"displayName"`
	LLMSettings          LLMSettings        `json:"llmSettings"`
	Timeout              int                `json:"timeout"`
	UserContext          *UserContext       `json:"userContext,omitempty"`
	BotAccount           *BotAccountRef     `json:"botAccount,omitempty"`
	ResourceOverrides    *ResourceOverrides `json:"resourceOverrides,omitempty"`
	EnvironmentVariables map[string]string  `json:"environmentVariables,omitempty"`
	Project              string             `json:"project,omitempty"`
	// Multi-repo support (unified mapping)
	Repos         []SessionRepoMapping `json:"repos,omitempty"`
	MainRepoIndex *int                 `json:"mainRepoIndex,omitempty"`
}

// Named repository types for multi-repo session support
type NamedGitRepo struct {
	URL    string  `json:"url"`
	Branch *string `json:"branch,omitempty"`
}

type OutputNamedGitRepo struct {
	URL    string  `json:"url"`
	Branch *string `json:"branch,omitempty"`
}

// Unified session repo mapping
type SessionRepoMapping struct {
	Input  NamedGitRepo        `json:"input"`
	Output *OutputNamedGitRepo `json:"output,omitempty"`
	Status *string             `json:"status,omitempty"`
}

type AgenticSessionStatus struct {
	Phase          string  `json:"phase,omitempty"`
	Message        string  `json:"message,omitempty"`
	StartTime      *string `json:"startTime,omitempty"`
	CompletionTime *string `json:"completionTime,omitempty"`
	JobName        string  `json:"jobName,omitempty"`
	StateDir       string  `json:"stateDir,omitempty"`
	// Result summary fields from runner
	Subtype      string                 `json:"subtype,omitempty"`
	IsError      bool                   `json:"is_error,omitempty"`
	NumTurns     int                    `json:"num_turns,omitempty"`
	SessionID    string                 `json:"session_id,omitempty"`
	TotalCostUSD *float64               `json:"total_cost_usd,omitempty"`
	Usage        map[string]interface{} `json:"usage,omitempty"`
	Result       *string                `json:"result,omitempty"`
}

type CreateAgenticSessionRequest struct {
	Prompt          string       `json:"prompt" binding:"required"`
	DisplayName     string       `json:"displayName,omitempty"`
	LLMSettings     *LLMSettings `json:"llmSettings,omitempty"`
	Timeout         *int         `json:"timeout,omitempty"`
	Interactive     *bool        `json:"interactive,omitempty"`
	WorkspacePath   string       `json:"workspacePath,omitempty"`
	ParentSessionID string       `json:"parent_session_id,omitempty"`
	// Multi-repo support (unified mapping)
	Repos                []SessionRepoMapping `json:"repos,omitempty"`
	MainRepoIndex        *int                 `json:"mainRepoIndex,omitempty"`
	AutoPushOnComplete   *bool                `json:"autoPushOnComplete,omitempty"`
	UserContext          *UserContext         `json:"userContext,omitempty"`
	BotAccount           *BotAccountRef       `json:"botAccount,omitempty"`
	ResourceOverrides    *ResourceOverrides   `json:"resourceOverrides,omitempty"`
	EnvironmentVariables map[string]string    `json:"environmentVariables,omitempty"`
	Labels               map[string]string    `json:"labels,omitempty"`
	Annotations          map[string]string    `json:"annotations,omitempty"`
}

type CloneSessionRequest struct {
	TargetProject  string `json:"targetProject" binding:"required"`
	NewSessionName string `json:"newSessionName" binding:"required"`
<<<<<<< HEAD
}

// Mixed Provider Support Types (Phase 6)

// ProviderResult contains the result of operations for a specific provider
type ProviderResult struct {
	Provider ProviderType `json:"provider"`
	Success  bool         `json:"success"`
	Error    string       `json:"error,omitempty"`
	RepoURL  string       `json:"repoUrl"`
}

// MixedProviderSessionResult contains results from multiple providers
type MixedProviderSessionResult struct {
	OverallSuccess bool             `json:"overallSuccess"`
	Results        []ProviderResult `json:"results"`
	Message        string           `json:"message"`
}

type UpdateAgenticSessionRequest struct {
	Prompt      *string      `json:"prompt,omitempty"`
	DisplayName *string      `json:"displayName,omitempty"`
	Timeout     *int         `json:"timeout,omitempty"`
	LLMSettings *LLMSettings `json:"llmSettings,omitempty"`
}

type CloneAgenticSessionRequest struct {
	TargetProject     string `json:"targetProject,omitempty"`
	TargetSessionName string `json:"targetSessionName,omitempty"`
	DisplayName       string `json:"displayName,omitempty"`
	Prompt            string `json:"prompt,omitempty"`
=======
>>>>>>> de5e3355
}<|MERGE_RESOLUTION|>--- conflicted
+++ resolved
@@ -83,7 +83,6 @@
 type CloneSessionRequest struct {
 	TargetProject  string `json:"targetProject" binding:"required"`
 	NewSessionName string `json:"newSessionName" binding:"required"`
-<<<<<<< HEAD
 }
 
 // Mixed Provider Support Types (Phase 6)
@@ -101,20 +100,4 @@
 	OverallSuccess bool             `json:"overallSuccess"`
 	Results        []ProviderResult `json:"results"`
 	Message        string           `json:"message"`
-}
-
-type UpdateAgenticSessionRequest struct {
-	Prompt      *string      `json:"prompt,omitempty"`
-	DisplayName *string      `json:"displayName,omitempty"`
-	Timeout     *int         `json:"timeout,omitempty"`
-	LLMSettings *LLMSettings `json:"llmSettings,omitempty"`
-}
-
-type CloneAgenticSessionRequest struct {
-	TargetProject     string `json:"targetProject,omitempty"`
-	TargetSessionName string `json:"targetSessionName,omitempty"`
-	DisplayName       string `json:"displayName,omitempty"`
-	Prompt            string `json:"prompt,omitempty"`
-=======
->>>>>>> de5e3355
 }