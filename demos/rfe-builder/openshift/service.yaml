--- conflicted
+++ resolved
@@ -2,10 +2,6 @@
 apiVersion: v1
 kind: Service
 metadata:
-<<<<<<< HEAD
-=======
-  name: rhoai-ai-feature-sizing
->>>>>>> 37c0383a
   labels:
     app: rhoai-ai-feature-sizing
   name: rhoai-ai-feature-sizing
@@ -18,24 +14,7 @@
   - name: api-server
     port: 8000
     protocol: TCP
-<<<<<<< HEAD
     targetPort: api-server
-=======
-  selector:
-    app: rhoai-ai-feature-sizing
-    component: llama-deploy-app
----
-apiVersion: v1
-kind: Service
-metadata:
-  name: rhoai-ui
-  labels:
-    app: rhoai-ai-feature-sizing
-    component: ui
-spec:
-  type: ClusterIP
-  ports:
->>>>>>> 37c0383a
   - name: ui
     port: 3000
     protocol: TCP
